DEV = "eth0"
VIRT_IFACE_NAME = "dsr0"
UDS_ADDRESS = "/tmp/uds_socket"
ABSOLUTE_PATH = "/home/fila/AdhocRouting/"
<<<<<<< HEAD
LOG_LEVEL = "INFO"
SET_TOPOLOGY_FLAG = False
MONITORING_MODE_FLAG = False
=======
LOG_LEVEL = "DEBUG"
SET_TOPOLOGY_FLAG = True
MONITORING_MODE_FLAG = False
# Define a list of protocols and ports, for which to ENABLE reliable transmission of data packets over hops,
# in a format: {protocol_name: [port_numbers]}.
# "0" port number corresponds to the upper protocols, which don't use ports, such as ICMP
ARQ_LIST = {"TCP": [22], "UDP": [30000], "ICMP6": [0], "ICMP4": [0]}
>>>>>>> cbe14181
<|MERGE_RESOLUTION|>--- conflicted
+++ resolved
@@ -2,16 +2,10 @@
 VIRT_IFACE_NAME = "dsr0"
 UDS_ADDRESS = "/tmp/uds_socket"
 ABSOLUTE_PATH = "/home/fila/AdhocRouting/"
-<<<<<<< HEAD
-LOG_LEVEL = "INFO"
-SET_TOPOLOGY_FLAG = False
-MONITORING_MODE_FLAG = False
-=======
 LOG_LEVEL = "DEBUG"
 SET_TOPOLOGY_FLAG = True
 MONITORING_MODE_FLAG = False
 # Define a list of protocols and ports, for which to ENABLE reliable transmission of data packets over hops,
 # in a format: {protocol_name: [port_numbers]}.
 # "0" port number corresponds to the upper protocols, which don't use ports, such as ICMP
-ARQ_LIST = {"TCP": [22], "UDP": [30000], "ICMP6": [0], "ICMP4": [0]}
->>>>>>> cbe14181
+ARQ_LIST = {"TCP": [22], "UDP": [30000], "ICMP6": [0], "ICMP4": [0]}