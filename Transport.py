--- conflicted
+++ resolved
@@ -294,11 +294,7 @@
         
     def quit(self):
         self.running = False
-<<<<<<< HEAD
-        self._Thread__stop()
-=======
         self.sock.close()
->>>>>>> cbe14181
         # Removing the uds socket
         subprocess.call("rm %s" % self.server_address, shell=True, stdout=self.FNULL, stderr=subprocess.STDOUT)
 
@@ -363,7 +359,6 @@
 
         # For receiving handlers
         self.recv_socket = self.send_socket
-<<<<<<< HEAD
 
         # Define which self.recv_data method will be used, depending on the SET_TOPOLOGY_FLAG flag value
         if SET_TOPOLOGY_FLAG:
@@ -379,25 +374,6 @@
         """
         pass
 
-    def send_raw_frame(self, dst_mac, dsr_header, payload):
-        eth_header = self.gen_eth_header(self.node_mac, dst_mac)
-=======
->>>>>>> cbe14181
-
-        # Define which self.recv_data method will be used, depending on the SET_TOPOLOGY_FLAG flag value
-        if SET_TOPOLOGY_FLAG:
-            self.recv_data = self.recv_data_with_filter
-        else:
-            self.recv_data = self.recv_data_no_filter
-
-    # Receive and return dsr_header and upper layer data from the interface
-    def recv_data(self):
-        """
-        This method listens for any incoming raw frames from the interface, and outputs the list containing a
-        dsr_header and the upper_raw_data of the frame received
-        """
-        pass
-
     def send_raw_frame(self, dst_mac, dsr_message, payload):
         eth_header = self.gen_eth_header(self.node_mac, dst_mac)
 
@@ -411,26 +387,6 @@
         dst = [int(x, 16) for x in dst_mac.split(":")]
 
         return b"".join(map(chr, dst + src + self.proto))
-<<<<<<< HEAD
-    
-    def mac2int(self, mac):
-        return int(mac.replace(":", ""), 16)
-    
-    def int2mac(self, mac_int):
-        s = hex(mac_int)
-        # !!! WARNING !!! #
-        # This method works ONLY with MAC-48 addresses!!! Need to be rewritten if Zigbee will be used (MAC-64)
-        # This is why there comes up this "14" number in the line below:
-        # 12 chars of MAC address + 2 first chars of "0x"
-        # This "14" number restricts any additional chars at the end of the integer, like:
-        # the "L" character appearing in 32-bit processors
-        mac = ":".join([s[i:i+2] for i in range(2, 14, 2)])
-        return mac
-    
-    def int2ip(self, addr):
-        return socket.inet_ntoa(struct.pack("!I", addr))
-=======
->>>>>>> cbe14181
 
     # Receive and return dsr_header and upper layer data from the interface, filter out the mac addresses,
     # which are not in the self.topology_neighbors list
@@ -463,56 +419,7 @@
 
             # Else, do nothing with the received frame
             else:
-<<<<<<< HEAD
-                # print "!!! THIS MAC HAS BEEN FILTERED !!! %s" % src_mac
-                pass
-
-    # Receive and return dsr_header and upper layer data from the interface from ANY mac address without filtering
-    def recv_data_no_filter(self):
-        while self.running:
-            # Receive raw frame from the interface
-            data = self.recv_socket.recv(65535)
-
-            # Get a src_mac address from the frame
-            src_mac = self.get_src_mac(data[:14])
-
-            if src_mac == self.node_mac:
-                TRANSPORT_LOG.debug("!!! THIS IS MY OWN MAC, YOBBA !!! %s", src_mac)
-
-            # Else, return the data
-            else:
-                # Get and return dsr_header object and upper layer raw data
-                # Create dsr_header object
-                TRANSPORT_LOG.debug("SRC_MAC from the received frame: %s", src_mac)
-                dsr_header_obj = self.create_dsr_object(data)
-
-                # Get upper raw data
-                upper_raw_data = data[(14 + dsr_header_obj.length):]
-
-                return dsr_header_obj, upper_raw_data
-
-    def create_dsr_object(self, data):
-        # header_format = Messages.DsrHeader.header_format
-        length = Messages.DsrHeader.length
-        # Skip the Ethernet header, which length is equaled to 14
-        # Get the type of the DSR header
-        dsr_header_str = data[14:(14 + length)]
-        dsr_type = struct.unpack("B", dsr_header_str[:1])[0]   # Read the first byte from the header
-
-        TRANSPORT_LOG.debug("GOT DSR TYPE: %s", dsr_type)
-
-        # If it is a broadcast frame, form special dsr header for the broadcasts
-        if dsr_type == 4:
-            # Unpack dsr_data from the dsr filed in the frame according to the format of dsr type 4
-            dsr_data = struct.unpack(Messages.DsrHeader.broadcast_header_format, dsr_header_str)
-            dsr_header_obj = Messages.DsrHeader(dsr_type)
-            dsr_header_obj.src_mac = self.int2mac(int(dsr_data[2]))
-            dsr_header_obj.tx_mac = self.int2mac(int(dsr_data[3]))
-            dsr_header_obj.broadcast_id = int(dsr_data[4])
-            dsr_header_obj.broadcast_ttl = int(dsr_data[5])
-=======
                 TRANSPORT_LOG.debug("!!! THIS MAC HAS BEEN FILTERED !!! %s", src_mac)
->>>>>>> cbe14181
 
     # Receive and return dsr_header and upper layer data from the interface from ANY mac address without filtering
     def recv_data_no_filter(self):
