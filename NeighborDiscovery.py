#!/usr/bin/python
"""
Created on Feb 23, 2015

@author: Dmitrii Dugaev
"""

import Messages
import Transport
import threading
import time
from socket import inet_aton
from socket import error as sock_error

import routing_logging

NEIGHBOR_LOG = routing_logging.create_routing_log("routing.neighbor_discovery.log", "neighbor_discovery")


# Describes a neighbor and its properties
class Neighbor:
    def __init__(self):
        self.l3_addresses = list()
        self.mac = str()
        self.last_activity = time.time()


# Main wrapper class, which start two sub-threads for advertising and listening of Hello messages
class NeighborDiscovery:
    def __init__(self, raw_transport_obj, table_obj):
        # Create initial empty neighbors file
        f = open("neighbors_file", "w")
        f.close()
        # Create listening and advertising threads
        self.listen_neighbors_handler = ListenNeighbors(raw_transport_obj.node_mac, table_obj)
        self.advertise_thread = AdvertiseNeighbor(raw_transport_obj, table_obj)

    def run(self):
        self.advertise_thread.start()

    def stop_threads(self):
        self.advertise_thread.quit()

        NEIGHBOR_LOG.info("NeighborDiscovery threads are stopped")


# A thread which periodically broadcasts Hello messages to the network, so that the neighboring nodes could detect
# the node's activity and register it as their neighbor.
# Also, this thread is used for periodically printing out the entries of the route table.
class AdvertiseNeighbor(threading.Thread):
    def __init__(self, raw_transport_obj, table_obj):
        super(AdvertiseNeighbor, self).__init__()
        self.running = True
        # Store current IP addresses of this node
        self.current_node_ips = [None]

        self.message = Messages.HelloMessage()
        self.broadcast_mac = raw_transport_obj.broadcast_mac

        self.broadcast_interval = 2

        self.raw_transport = raw_transport_obj
        self.table_obj = table_obj
        self.node_mac = raw_transport_obj.node_mac

    def run(self):
        while self.running:
            # Sending the Hello message
            self.send_raw_hello()
            # Printing out the route table entries
            self.table_obj.print_table()
            time.sleep(self.broadcast_interval)

    # Update node's own ips in the route table
    def update_ips_in_route_table(self, node_ips):
        for ip in node_ips:
            if ip not in self.table_obj.current_node_ips:
                self.table_obj.update_entry(ip, self.node_mac, 100)
        self.table_obj.current_node_ips = node_ips

    def send_raw_hello(self):
        # Try to get L3 ip address (ipv4 or ipv6) assigned to the node, if there are such ones
        node_ips = Transport.get_l3_addresses_from_interface()

        if self.current_node_ips != node_ips:

            # Update entries in RouteTable
            self.update_ips_in_route_table(node_ips)

            if node_ips:
                # Check if the node has IPv4 address assigned
                try:
                    inet_aton(node_ips[0])
                    self.message.ipv4_count = 1
                    self.message.ipv4_address = node_ips[0]

                    # If there are some IPv6 addresses in the list -> write them as well
                    self.message.ipv6_count = len(node_ips[1:])
                    self.message.ipv6_addresses = node_ips[1:]

                except sock_error:
                    # Otherwise, assign IPv6 addresses
                    self.message.ipv4_count = 0
                    self.message.ipv6_count = len(node_ips)
                    self.message.ipv6_addresses = node_ips

            else:
                self.message.ipv4_count = 0
                self.message.ipv6_count = 0

        NEIGHBOR_LOG.debug("Sending HELLO message:\n %s", self.message)

        self.raw_transport.send_raw_frame(self.broadcast_mac, self.message, "")
        self.message.tx_count += 1
        # Update the current list of ips
        self.current_node_ips = node_ips

    def quit(self):
        self.running = False


# A class for handling incoming Hello messages and registering the corresponding neighbors.
# It handles the cases when the neighbors are disappeared, or some new nodes have appeared.
class ListenNeighbors:
    def __init__(self, node_mac, table_obj):
        self.node_mac = node_mac
        self.table = table_obj

        # Internal list of current neighbors in a form {mac: neighbor_object}
        self.neighbors_list = table_obj.neighbors_list
        self.expiry_interval = 7
        self.last_expiry_check = time.time()

    def process_neighbor(self, src_mac, dsr_hello_message):
        l3_addresses_from_message = []
        if dsr_hello_message.ipv4_count:
            l3_addresses_from_message.append(dsr_hello_message.ipv4_address)

        if dsr_hello_message.ipv6_count:
            for ipv6 in dsr_hello_message.ipv6_addresses:
                l3_addresses_from_message.append(ipv6)

        # Check if the neighbor was not advertising itself for too long
        if (time.time() - self.last_expiry_check) > self.expiry_interval:
            self.check_expired_neighbors()
            self.last_expiry_check = time.time()
        if src_mac == self.node_mac:
            NEIGHBOR_LOG.warning("Neighbor has the same mac address as mine! %s", self.node_mac)
            return False
        if src_mac not in self.neighbors_list:
            neighbor = Neighbor()

            neighbor.l3_addresses = l3_addresses_from_message
            neighbor.mac = src_mac

            self.neighbors_list[src_mac] = neighbor
            # Adding an entry to the neighbors list
            self.add_neighbor_entry(neighbor)
            # Add the entries for the received L3 ip addresses to the RouteTable
            for ip in neighbor.l3_addresses:
                self.table.update_entry(ip, src_mac, 50)

        else:
            if self.neighbors_list[src_mac].l3_addresses != l3_addresses_from_message:
                self.neighbors_list[src_mac].l3_addresses = l3_addresses_from_message
                # Add the entries for the received L3 ip addresses to the RouteTable
                for ip in l3_addresses_from_message:
                    self.table.update_entry(ip, src_mac, 50)

            self.neighbors_list[src_mac].last_activity = time.time()

        # Update the file with current list of neighbors' ip addresses
        self.update_neighbors_file()

    # Create and update the file with current neighbors, derived from self.neighbors_list
    def update_neighbors_file(self):
        f = open("neighbors_file", "w")
        for mac in self.neighbors_list:

            NEIGHBOR_LOG.debug("Neighbor's IPs: %s", str(self.neighbors_list[mac].l3_addresses))

            for addr in self.neighbors_list[mac].l3_addresses:
                if addr:
                    f.write(addr)
                    f.write("\n")
            f.write("\n")
        f.close()

    # Check all the neighbors for the expired timeout. Delete all the expired neighbors.
    def check_expired_neighbors(self):
        macs_to_delete = []
        for n in self.neighbors_list:
            if (time.time() - self.neighbors_list[n].last_activity) > self.expiry_interval:
                macs_to_delete.append(n)
        # Deleting from the neighbors' list
        for mac in macs_to_delete:

            NEIGHBOR_LOG.info("Neighbor has gone offline. Removing: %s", str(mac))

            # Deleting this key from the dictionary
            self.del_neighbor_entry(mac)

    # Add the neighbor entry to the shared dictionary
    def add_neighbor_entry(self, neighbor):
        NEIGHBOR_LOG.info("Adding a new neighbor: %s", str(neighbor.mac))

        self.neighbors_list.update({neighbor.mac: neighbor})

    # Delete the neighbor entry from the shared dictionary
    def del_neighbor_entry(self, mac):
<<<<<<< HEAD

        lock.acquire()

        self.table.del_entries(mac)

        lock.release()

        return True


class ListenNeighbors(threading.Thread):
    def __init__(self, node_mac, table_obj, hello_msg_queue):
        super(ListenNeighbors, self).__init__()
        self.running = True
        self.neighbors = ProcessNeighbors(node_mac, table_obj)
        self.hello_msg_queue = hello_msg_queue
        
    def run(self):
        while self.running:
            data = self.hello_msg_queue.get()
            self.neighbors.process_neighbor(pickle.loads(data))
            
    def quit(self):
        self.running = False


class AdvertiseNeighbor(threading.Thread):
    def __init__(self, node_mac, app_transport_obj, raw_transport_obj):
        super(AdvertiseNeighbor, self).__init__()
        
        self.message = Messages.HelloMessage()
        self.message.mac = node_mac
        self.broadcast_mac = raw_transport_obj.broadcast_mac
        self.dsr_header = Messages.DsrHeader(1)   # Type 1 corresponds to the HELLO message
        self.dsr_header.src_mac = node_mac
        self.dsr_header.tx_mac = node_mac
        
        self.running = True
        self.broadcast_interval = 3

        self.app_transport = app_transport_obj
        self.raw_transport = raw_transport_obj

    def run(self):
        while self.running:
            self.send_raw_hello()
            time.sleep(self.broadcast_interval)

    def send_raw_hello(self):
        # Try to get L3 ip address (ipv4 or ipv6) assigned to the node, if there is such one
        node_ips = self.app_transport.get_L3_addresses_from_interface()
        self.message.l3_addresses = node_ips

        NEIGHBOR_LOG.debug("Sending raw HELLO message")

        self.raw_transport.send_raw_frame(self.broadcast_mac, self.dsr_header, pickle.dumps(self.message))
        self.message.retries += 1
    
    def quit(self):
        self.running = False


class NeighborDiscovery:
    def __init__(self, node_mac, app_transport_obj, raw_transport_obj, table_obj, hello_msg_queue):
        # Create initial empty neighbors file
        f = open("neighbors_file", "w")
        f.close()
        # Create listening and advertising threads
        self.listen_thread = ListenNeighbors(node_mac, table_obj, hello_msg_queue)
        self.advertise_thread = AdvertiseNeighbor(node_mac, app_transport_obj, raw_transport_obj)
        
    def run(self):
        self.listen_thread.start()
        self.advertise_thread.start()
        
    def stop_threads(self):
        self.listen_thread.quit()
        self.advertise_thread.quit()
        
        self.listen_thread._Thread__stop()
        self.advertise_thread._Thread__stop()

        NEIGHBOR_LOG.info("NeighborDiscovery threads are stopped")
=======
        NEIGHBOR_LOG.debug("Deleting the neighbor: %s", str(mac))
        if mac in self.neighbors_list:
            del self.neighbors_list[mac]
>>>>>>> cbe14181
<|MERGE_RESOLUTION|>--- conflicted
+++ resolved
@@ -208,92 +208,6 @@
 
     # Delete the neighbor entry from the shared dictionary
     def del_neighbor_entry(self, mac):
-<<<<<<< HEAD
-
-        lock.acquire()
-
-        self.table.del_entries(mac)
-
-        lock.release()
-
-        return True
-
-
-class ListenNeighbors(threading.Thread):
-    def __init__(self, node_mac, table_obj, hello_msg_queue):
-        super(ListenNeighbors, self).__init__()
-        self.running = True
-        self.neighbors = ProcessNeighbors(node_mac, table_obj)
-        self.hello_msg_queue = hello_msg_queue
-        
-    def run(self):
-        while self.running:
-            data = self.hello_msg_queue.get()
-            self.neighbors.process_neighbor(pickle.loads(data))
-            
-    def quit(self):
-        self.running = False
-
-
-class AdvertiseNeighbor(threading.Thread):
-    def __init__(self, node_mac, app_transport_obj, raw_transport_obj):
-        super(AdvertiseNeighbor, self).__init__()
-        
-        self.message = Messages.HelloMessage()
-        self.message.mac = node_mac
-        self.broadcast_mac = raw_transport_obj.broadcast_mac
-        self.dsr_header = Messages.DsrHeader(1)   # Type 1 corresponds to the HELLO message
-        self.dsr_header.src_mac = node_mac
-        self.dsr_header.tx_mac = node_mac
-        
-        self.running = True
-        self.broadcast_interval = 3
-
-        self.app_transport = app_transport_obj
-        self.raw_transport = raw_transport_obj
-
-    def run(self):
-        while self.running:
-            self.send_raw_hello()
-            time.sleep(self.broadcast_interval)
-
-    def send_raw_hello(self):
-        # Try to get L3 ip address (ipv4 or ipv6) assigned to the node, if there is such one
-        node_ips = self.app_transport.get_L3_addresses_from_interface()
-        self.message.l3_addresses = node_ips
-
-        NEIGHBOR_LOG.debug("Sending raw HELLO message")
-
-        self.raw_transport.send_raw_frame(self.broadcast_mac, self.dsr_header, pickle.dumps(self.message))
-        self.message.retries += 1
-    
-    def quit(self):
-        self.running = False
-
-
-class NeighborDiscovery:
-    def __init__(self, node_mac, app_transport_obj, raw_transport_obj, table_obj, hello_msg_queue):
-        # Create initial empty neighbors file
-        f = open("neighbors_file", "w")
-        f.close()
-        # Create listening and advertising threads
-        self.listen_thread = ListenNeighbors(node_mac, table_obj, hello_msg_queue)
-        self.advertise_thread = AdvertiseNeighbor(node_mac, app_transport_obj, raw_transport_obj)
-        
-    def run(self):
-        self.listen_thread.start()
-        self.advertise_thread.start()
-        
-    def stop_threads(self):
-        self.listen_thread.quit()
-        self.advertise_thread.quit()
-        
-        self.listen_thread._Thread__stop()
-        self.advertise_thread._Thread__stop()
-
-        NEIGHBOR_LOG.info("NeighborDiscovery threads are stopped")
-=======
         NEIGHBOR_LOG.debug("Deleting the neighbor: %s", str(mac))
         if mac in self.neighbors_list:
-            del self.neighbors_list[mac]
->>>>>>> cbe14181
+            del self.neighbors_list[mac]